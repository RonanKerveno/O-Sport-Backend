const bcrypt = require('bcrypt');
const emailValidator = require('email-validator');
const { Users, Events, Sports } = require('../models');
const logger = require('../utils/logger');

const userCtrl = {

  // Récupère tous les utilisateurs.
  getAllUsers: async (req, res) => {
    try {
      // SELECT id, isAdmin, userName, region, city, description FROM users;
      const users = await Users.findAll({
        attributes: { exclude: ['email', 'password', 'lastName', 'firstName', 'zipCode', 'street'] },
        include: [
          {
            model: Sports,
            as: 'favoriteSports',
          },
        ],
      });

      res.json(users);
    } catch (error) {
      res.status(500).json(error);
    }
  },

  // Récupère l’utilisateur ciblé par l’ID.
  getOneUser: async (req, res) => {
    const { userId } = req.params;

    try {
      // SELECT id, isAdmin, userName, region, city, description FROM users WHERE id = $1;
      const user = await Users.findByPk(userId, {
        attributes: { exclude: ['email', 'password', 'lastName', 'firstName', 'zipCode', 'street'] },
        include: [
          {
            model: Sports,
            as: 'favoriteSports',
          },
        ],
      });

      if (!user) {
        res.status(404).json('Utilisateur introuvable');
      } else {
        res.json(user);
      }
    } catch (error) {
      res.status(500).json(error);
    }
  },

  // Récupère l’utilisateur ciblé par l’ID et ses informations privées.
  getOneUserPrivate: async (req, res) => {
    const { userId } = req.params;

    try {
      // SELECT id, username, email, firstname, lastname, password FROM users WHERE id = $1;
      const user = await Users.findByPk(userId, {
        attributes: ['id', 'userName', 'email', 'firstName', 'lastName', 'zipCode', 'street'],
      });

      if (!user) {
        return res.status(404).json('Utilisateur introuvable');
      }

      return res.json(user);
    } catch (error) {
      return res.status(500).json(error);
    }
  },

  // Crée un nouvel utilisateur.
  createOneUser: async (req, res) => {
    try {
      // Récupération des variables du body request.
      const {
        firstName,
        lastName,
        userName,
        email,
        password,
        passwordConfirm,
        region,
        zipCode,
        city,
        street,
      } = req.body;

      // Tableau listant les erreurs rencontrées : chaque erreur est pushée.
      const bodyErrors = [];

      if (!emailValidator.validate(email)) {
        bodyErrors.push('Email invalide');
      }
      if (password !== passwordConfirm) {
        bodyErrors.push('Le mot de passe ne correspond pas');
      }
      if (!firstName) {
        bodyErrors.push('Le prénom ne peut pas être vide');
      }
      if (!lastName) {
        bodyErrors.push('Le nom de famille ne peut pas être vide');
      }
      if (!userName) {
        bodyErrors.push("Le nom d'utilisateur ne peut pas être vide");
      }
      if (!region) {
        bodyErrors.push('La région ne peut pas être vide');
      }
      if (Number.isNaN(zipCode)) {
        bodyErrors.push('Le code postal doit être un nombre');
      }
      if (!zipCode) {
        bodyErrors.push('Le code postal ne peut pas être vide');
      }
      if (!city) {
        bodyErrors.push('La ville ne peut pas être vide');
      }
      if (!street) {
        bodyErrors.push('La rue ne peut pas être vide');
      }

      // Tableau non vide = erreur(s) rencontrée(s).
      if (bodyErrors.length > 0) {
        res.json({
          error: bodyErrors.join(', '),
        });
        return;
      }

      const checkUser = await Users.findOne({
        where: {
          email,
        },
      });

      if (checkUser) {
        res.json({
          error: 'Email déjà utilisé',
        });
        return;
      }

      // Encryption du mot de passe.
      const hashedPassword = await bcrypt.hash(password, 10);

<<<<<<< HEAD
=======
      // INSERT INTO users (first_name, last_name, user_name, is_admin,
      // email, password, date_of_birth, gender, region, zip_code, city, street)
      // VALUES ('valeur_first_name', 'valeur_last_name',
      // 'valeur_user_name', false, 'valeur_email', 'valeur_password',
      // 'valeur_date_of_birth', 'valeur_gender',
      // 'valeur_region', 'valeur_zip_code', 'valeur_city', 'valeur_street');
>>>>>>> 017f3e4b
      // Création de l'utilisateur avec les champs recquis.
      await Users.create({
        firstName,
        lastName,
        userName,
        isAdmin: false,
        email,
        password: hashedPassword,
        region,
        zipCode,
        city,
        street,
      });

      res.json({
        message: 'Vous pouvez maintenant vous connecter !',
      });
    } catch (error) {
      logger.log(error);
      res.json({ error: error.message });
    }
  },

  // Mise à jour des informations de l’utilisateur ciblé par l’ID.
  updateOneUser: async (req, res) => {
    try {
      const { userId } = req.params;
      const user = await Users.findByPk(userId);
<<<<<<< HEAD

=======
      // UPDATE users
      // SET first_name = 'valeur_first_name', last_name =
      // 'valeur_last_name', user_name = 'valeur_user_name', email =
      // 'valeur_email', password = 'valeur_password', date_of_birth =
      // 'valeur_date_of_birth', gender = 'valeur_gender', region =
      // 'valeur_region', zip_code = 'valeur_zip_code', city =
      // 'valeur_city', street = 'valeur_street'
      // WHERE id = 'valeur_users.id';
>>>>>>> 017f3e4b
      if (!user) {
        return res.status(404).send(`Impossible de trouver l'utilisateur avec l'identifiant ${userId}`);
      }
      const {
        firstName,
        lastName,
        userName,
        email,
        password,
        region,
        zipCode,
        city,
        street,
      } = req.body;

      if (firstName) user.firstName = firstName;
      if (lastName) user.lastName = lastName;
      if (userName) user.userName = userName;
      if (email) user.email = email;
      if (password) user.password = await bcrypt.hash(password, 10);
      if (region) user.region = region;
      if (zipCode) user.zipCode = zipCode;
      if (city) user.city = city;
      if (street) user.street = street;
      user.updateAt = new Date();
      // Sauvegarde des champs dans la BDD.
      await user.save();
      return res.json(user);
    } catch (error) {
      return res.status(500).json({ error: error.message });
    }
  },

  // Supprime un utilisateur ciblé par l’ID.
  deleteOneUser: async (req, res) => {
    try {
<<<<<<< HEAD
=======
      // DELETE FROM users
      // WHERE id = 'valeur_users.id';
>>>>>>> 017f3e4b
      const { userId } = req.params;
      const user = await Users.findByPk(userId);

      if (!user) {
        return res.status(404).send(`Utilisateur avec l'identifiant  ${userId} introuvable`);
      }
      await user.destroy();
      return res.json({ message: `L'utilisateur avec l'identifiant ${userId} vient d'être supprimé` });
    } catch (error) {
      logger.log(error);
      return res.status(500).json({ error: error.message });
    }
  },

  // Récupère la liste des événements auxquels un utilisateur ayant l’ID spécifié participe.
  getAllEventsFromOneUser: async (req, res) => {
    try {
      const { userId } = req.params;

      const user = await Users.findByPk(userId);

      if (!user) {
        return res.status(404).json({ error: 'Utilisateur introuvable' });
      }

      // Recherche des événements auxquels l'utilisateur participe
      // La méthode "getUserEvents" est créée par Sequelize via les
      // infos fournies dans les modèles.
      const events = await user.getUserEvents({
        include: [
          { model: Users, as: 'creator', attributes: ['userName'] },
          { model: Sports, as: 'sport', attributes: ['name'] },
        ],
      });

      // On retourne la liste des événements
      return res.json(events);
    } catch (error) {
      logger.log(error);
      return res.status(500).json({ error: error.message });
    }
  },

  // Récupère la liste des événements créés par un utilisateur ayant l’ID spécifié.
  getAllEventsCreatedByOneUser: async (req, res) => {
    try {
      const { userId } = req.params;

      const user = await Users.findByPk(userId);

      if (!user) {
        return res.status(404).json({ error: 'Utilisateur introuvable' });
      }

      // Recherche des événements créés par l'uilisateur
      // La méthode "getCreatedEvents" est créée par Sequelize via les
      // infos fournies dans les modèles.
      const events = await user.getCreatedEvents({
        include: [
          { model: Users, as: 'creator', attributes: ['userName'] },
          { model: Sports, as: 'sport', attributes: ['name'] },
        ],
      });

      // On retourne la liste des événements
      return res.json(events);
    } catch (error) {
      logger.log(error);
      return res.status(500).json({ error: error.message });
    }
  },

  // Ajoute un utilisateur identifié par son ID à l’événement identifié par son ID.
  addOneUserToOneEvent: async (req, res) => {
    try {
      // INSERT INTO users_join_events (user_id, event_id)
      // VALUES ('valeur_user_id', 'valeur_event_id');
      const { userId, eventId } = req.params;

      const user = await Users.findByPk(userId);
      const event = await Events.findByPk(eventId);

      if (!user || !event) {
        return res.status(404).json({ error: 'Utilisateur ou évènement introuvable' });
      }

      // On ajoute l'utilisateur à l'événement.
      // La méthode "addUserEvents" est créée par Sequelize via les
      // infos fournies dans les modèles.
      await user.addUserEvents(event);

      return res.json({ message: 'Utilisateur ajouté à l\'évènement avec succès' });
    } catch (error) {
      logger.log(error);
      return res.status(500).json({ error: error.message });
    }
  },

  // Supprime un utilisateur identifié par son ID de l’événement identifié par son ID.
  deleteOneUserFromOneEvent: async (req, res) => {
    try {
      // DELETE FROM users_join_events
      // WHERE user_id = 'valeur_user_id' AND event_id = 'valeur_event_id';
      const { userId, eventId } = req.params;

      const user = await Users.findByPk(userId);
      const event = await Events.findByPk(eventId);

      if (!user || !event) {
        return res.status(404).json({ error: 'Utilisateur ou évènement introuvable' });
      }

      // On supprime l'utilisateur de l'événement.
      // La méthode "removeUserEvents" est créée par Sequelize via les
      // infos fournies dans les modèles.
      await user.removeUserEvents(event);

      return res.json({ message: 'Utilisateur supprimé de l\'évènement avec succès' });
    } catch (error) {
      logger.log(error);
      return res.status(500).json({ error: error.message });
    }
  },

  // Récupère la liste des sports préférés d'un utilisateur ciblé par son ID.
  getAllSportsFromOneUser: async (req, res) => {
    try {
<<<<<<< HEAD
=======
      // SELECT name
      // FROM sports
      // INNER JOIN users_like_sports ON sports.id = users_like_sports.sport_id
      // WHERE users_like_sports.user_id = 'valeur_user_id';
>>>>>>> 017f3e4b
      const { userId } = req.params;

      const user = await Users.findByPk(userId);

      if (!user) {
        return res.status(404).json({ error: 'Utilisateur introuvable' });
      }

      // Recherche des sports préférés de l'utilisateur.
      // La méthode "getFavoriteSports" est créée par Sequelize via les
      // infos fournies dans les modèles.
      const sports = await user.getFavoriteSports();

      // On retourne la liste des sports.
      return res.json(sports);
    } catch (error) {
      logger.log(error);
      return res.status(500).json({ error: error.message });
    }
  },

  // Ajoute le sport identifié par son ID à l’utilisateur identifié par son ID.
  addOneSportToOneUser: async (req, res) => {
    try {
      // INSERT INTO users_like_sports (user_id, sport_id)
      // VALUES ('valeur_user_id', 'valeur_sport_id');
      const { userId, sportId } = req.params;

      const user = await Users.findByPk(userId);
      const sport = await Sports.findByPk(sportId);

      if (!user || !sport) {
        return res.status(404).json({ error: 'Utilisateur ou sport introuvable' });
      }

      // Ajout du sport aux favoris de l'utilisateur.
      // La méthode "addFavoriteSport" est créée par Sequelize via les
      // infos fournies dans les modèles.
      await user.addFavoriteSport(sport);

      return res.json({ message: 'Sport favori ajouté à l\'utilisateur avec succès' });
    } catch (error) {
      logger.log(error);
      return res.status(500).json({ error: error.message });
    }
  },

  // Supprime le sport favori identifié par son ID à l’utilisateur identifié par son ID.
  deleteOneSportToOneUser: async (req, res) => {
    try {
      // DELETE FROM users_like_sports
      // WHERE user_id = 'valeur_user_id' AND sport_id ='valeur_sport_id';
      const { userId, sportId } = req.params;

      const user = await Users.findByPk(userId);
      const sport = await Sports.findByPk(sportId);

      if (!user || !sport) {
        return res.status(404).json({ error: 'Utilisateur ou sport introuvable' });
      }

      // Suppression du sport des favoris de l'utilisateur
      // La méthode "addFavoriteSport" est créée par Sequelize via les
      // infos fournies dans les modèles.
      await user.removeFavoriteSport(sport);

      return res.json({ message: 'Sport favori de l\'utilisateur supprimé avec succès' });
    } catch (error) {
      logger.log(error);
      return res.status(500).json({ error: error.message });
    }
  },

};

module.exports = userCtrl;<|MERGE_RESOLUTION|>--- conflicted
+++ resolved
@@ -146,15 +146,12 @@
       // Encryption du mot de passe.
       const hashedPassword = await bcrypt.hash(password, 10);
 
-<<<<<<< HEAD
-=======
       // INSERT INTO users (first_name, last_name, user_name, is_admin,
       // email, password, date_of_birth, gender, region, zip_code, city, street)
       // VALUES ('valeur_first_name', 'valeur_last_name',
       // 'valeur_user_name', false, 'valeur_email', 'valeur_password',
       // 'valeur_date_of_birth', 'valeur_gender',
       // 'valeur_region', 'valeur_zip_code', 'valeur_city', 'valeur_street');
->>>>>>> 017f3e4b
       // Création de l'utilisateur avec les champs recquis.
       await Users.create({
         firstName,
@@ -183,9 +180,6 @@
     try {
       const { userId } = req.params;
       const user = await Users.findByPk(userId);
-<<<<<<< HEAD
-
-=======
       // UPDATE users
       // SET first_name = 'valeur_first_name', last_name =
       // 'valeur_last_name', user_name = 'valeur_user_name', email =
@@ -194,7 +188,6 @@
       // 'valeur_region', zip_code = 'valeur_zip_code', city =
       // 'valeur_city', street = 'valeur_street'
       // WHERE id = 'valeur_users.id';
->>>>>>> 017f3e4b
       if (!user) {
         return res.status(404).send(`Impossible de trouver l'utilisateur avec l'identifiant ${userId}`);
       }
@@ -231,11 +224,8 @@
   // Supprime un utilisateur ciblé par l’ID.
   deleteOneUser: async (req, res) => {
     try {
-<<<<<<< HEAD
-=======
       // DELETE FROM users
       // WHERE id = 'valeur_users.id';
->>>>>>> 017f3e4b
       const { userId } = req.params;
       const user = await Users.findByPk(userId);
 
@@ -363,13 +353,10 @@
   // Récupère la liste des sports préférés d'un utilisateur ciblé par son ID.
   getAllSportsFromOneUser: async (req, res) => {
     try {
-<<<<<<< HEAD
-=======
       // SELECT name
       // FROM sports
       // INNER JOIN users_like_sports ON sports.id = users_like_sports.sport_id
       // WHERE users_like_sports.user_id = 'valeur_user_id';
->>>>>>> 017f3e4b
       const { userId } = req.params;
 
       const user = await Users.findByPk(userId);
